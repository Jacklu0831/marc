--- conflicted
+++ resolved
@@ -2338,11 +2338,7 @@
     parser.add_argument("--wandb", action="store_true")
     parser.add_argument("--output_dir", type=str, default="./encoder_decoder/outputs")
     parser.add_argument("--log_every", type=int, default=10)
-<<<<<<< HEAD
-    parser.add_argument("--save_every", type=int, default=5000)
-=======
     parser.add_argument("--save_every", type=int, default=250)
->>>>>>> 58e760c3
     parser.add_argument("--tracker_project_name", type=str, default="arc")
     parser.add_argument("--save_all_models", action="store_true") # otherwise save only best
 
@@ -2500,12 +2496,7 @@
     parser.add_argument("--no_rslora", action='store_true')
 
     # Virtual tokens approach
-<<<<<<< HEAD
-    parser.add_argument("--resume_debug", action="store_true")
-    parser.add_argument("--ntokens", type=int, default=16)
-=======
     parser.add_argument("--ntokens", type=int, default=4)
->>>>>>> 58e760c3
     parser.add_argument("--seed", type=int, default=0)
     args = parser.parse_args()
 
@@ -2515,20 +2506,8 @@
         args.wandb = False
         args.samples_per_epoch = 8
         args.log_every = 1
-<<<<<<< HEAD
-    # breakpoint recovery
-    if args.resume_debug:
-        args.save_every = 10
-        args.tag = 'resume_test'
-        args.wandb = True
-        args.samples_per_epoch = 32
-        args.log_every = 2
-        
-    run_id = None
-=======
         args.debug_no_resume = True
 
->>>>>>> 58e760c3
     # check args
     assert args.gen_pad_side == 'left' # literally doesnt work otherwise
     assert not (args.no_train_original and args.only_train_original)
@@ -2561,9 +2540,6 @@
     )
     set_up_main_process_logger(accelerator, logger)
     set_seed(args.seed + accelerator.process_index)
-<<<<<<< HEAD
-    # breakpoint recovery
-=======
 
     # recovery_state_file is only not none if it exists has the valid keys
     # state file is saved after all accelerator state, so if state file is valid then so is everything before
@@ -2582,39 +2558,21 @@
             recovery_state_file = None
             logger.info(f'could not load state file due to {e}')
 
->>>>>>> 58e760c3
     if accelerator.is_main_process:
 
         os.makedirs(args.output_dir, exist_ok=True)
         tracker_config = dict(vars(args))
-<<<<<<< HEAD
-        if os.path.exists(checkpoint_dir):
-            state_file = os.path.join(checkpoint_dir, "training_state.json")
-            if os.path.exists(state_file):
-                with open(state_file, "r") as f:
-                    state = json.load(f)
-                run_id = state.get("run_id")
-=======
 
         # recovery get runid
         wandb_init_args = {"name": args.tag}
         if (recovery_state_file is not None) and args.wandb:
             wandb_init_args['id'] = recovery_state_file["run_id"]
             wandb_init_args['resume'] = 'allow'
->>>>>>> 58e760c3
 
         accelerator.init_trackers(
             args.tracker_project_name,
             tracker_config,
-<<<<<<< HEAD
-            init_kwargs={"wandb": {
-                "name": args.tag,
-                "resume": "allow" ,
-                "id": run_id if run_id else None,
-            }}
-=======
             init_kwargs={"wandb": wandb_init_args}
->>>>>>> 58e760c3
         )
     if not args.no_tf32:
         torch.backends.cuda.matmul.allow_tf32 = True
@@ -3003,16 +2961,10 @@
             optimizer=optimizer,
             num_warmup_steps=steps_per_epoch * args.grad_accum_steps * args.warmup_epochs,
         )
-<<<<<<< HEAD
-    logger.info(f'lr scheduler with {steps_per_epoch} warmup steps')
-    # breakpoint recovery
-    accelerator.register_for_checkpointing(lr_scheduler)
-=======
 
     # lr scheduler is not automatically registered, do that
     accelerator.register_for_checkpointing(lr_scheduler)
 
->>>>>>> 58e760c3
     # lambda schedulers
     kl_loss_lambda_scheduler = LambdaScheduler(
         loss_lambda=args.kl_loss_lambda,
@@ -3079,29 +3031,6 @@
         optimizer,
         train_loader,
     )
-<<<<<<< HEAD
-    # breakpoint recovery
-    resume_batch_idx = 0 
-    if os.path.exists(checkpoint_dir) and any(os.listdir(checkpoint_dir)):
-        accelerator.print("Loading checkpoint from", checkpoint_dir)
-        accelerator.load_state(checkpoint_dir)
-        for n, p in model.named_parameters(): print(n, p.dtype)
-        state_file = os.path.join(checkpoint_dir, "training_state.json")
-        if os.path.exists(state_file):
-            with open(state_file, "r") as f:
-                state = json.load(f)
-            global_step = state.get("global_step")
-            start_epoch = state.get("epoch")
-            resume_batch_idx = state.get("batch_idx")
-            run_id = state.get("run_id")
-        else:
-            global_step = 0
-            start_epoch = 0
-        accelerator.print(f"Resumed training from epoch {start_epoch}, global_step {global_step}")
-    else:
-        global_step = 0
-        start_epoch = 0
-=======
 
     # recovery
     start_epoch = 0
@@ -3114,7 +3043,6 @@
         global_step = recovery_state_file["global_step"]
         resume_batch_idx = recovery_state_file["batch_idx"]
 
->>>>>>> 58e760c3
     assert isinstance(model, (nn.Module, DistributedDataParallel))
     assert isinstance(prior_embeddings, (ProgramEmbeddings, DistributedDataParallel))
     assert isinstance(program_embeddings, (ProgramEmbeddings, DistributedDataParallel))
@@ -3213,14 +3141,7 @@
         progress_bar.update(global_step)
 
     # train!
-<<<<<<< HEAD
-    # breakpoint recovery
-    accelerator.print(f"Strat training from epoch {start_epoch}, global step{global_step}")
-    progress_bar.update(global_step)
-    for epoch in range(args.num_epochs):
-=======
     for epoch in range(start_epoch, args.num_epochs):
->>>>>>> 58e760c3
         model.train()
         prior_embeddings.train()
         program_embeddings.train()
@@ -3247,19 +3168,12 @@
         else:
             ce_losses_accum = [0.0 for _ in range(args.max_num_pair - 1)]
 
-<<<<<<< HEAD
-        # breakpoint recovery
-        for batch_idx, batch_data in enumerate(train_loader):
-            if epoch == start_epoch and batch_idx < resume_batch_idx:
-                continue
-=======
         train_dataset.set_rngs(epoch)
         for batch_idx, batch_data in enumerate(train_loader):
             # skip batch idx if recovered run already encountered it
             if epoch == start_epoch and batch_idx < resume_batch_idx:
                 continue
 
->>>>>>> 58e760c3
             input_ids = [x.to(accelerator.device) for x in batch_data["input_ids"]]
             attention_mask = [x.to(accelerator.device) for x in batch_data["attention_mask"]]
             label_ids = [x.to(accelerator.device) for x in batch_data["label_ids"]]
@@ -3376,18 +3290,7 @@
                     ce_losses_accum = [0.0 for _ in range(args.max_num_pair)]
                 else:
                     ce_losses_accum = [0.0 for _ in range(args.max_num_pair - 1)]
-                # breakpoint continue
-                if global_step % args.save_every == 0 :
-                    
-                    if accelerator.is_main_process:
-                        if os.path.exists(checkpoint_dir):
-                            shutil.rmtree(checkpoint_dir) 
-                        os.makedirs(checkpoint_dir, exist_ok=True)
-                        accelerator.save_state(checkpoint_dir)
-                        state = {"global_step": global_step, "epoch": epoch,"batch_idx": batch_idx + 1,'run_id': wandb.run.id}
-                        with open(os.path.join(checkpoint_dir, "training_state.json"), "w") as f:
-                            json.dump(state, f)
-                        logger.info(f"Checkpoint saved at epoch {epoch}, global_step {global_step}")
+
 
                 # recovery
                 if global_step % args.save_every == 0:
