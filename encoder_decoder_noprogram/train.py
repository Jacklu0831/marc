from custom_llama import MyLlamaForCausalLM
from transformers.tokenization_utils_fast import PreTrainedTokenizerFast
from datetime import timedelta
import arclib # required
import numpy as np
from collections import defaultdict
from typing import Union, Callable, List, Tuple, Optional, Iterator, Dict, Set
import pprint
import math
import json
from tqdm import tqdm
from functools import partial
import argparse
import torch
from torch import nn
from torch.nn.parallel import DistributedDataParallel
from torch.utils.data import DataLoader
from transformers import (
    AutoTokenizer,
    get_cosine_schedule_with_warmup,
    get_constant_schedule_with_warmup,
)
from accelerate import Accelerator, PartialState, InitProcessGroupKwargs
from accelerate.logging import get_logger
from accelerate.utils import ProjectConfiguration, set_seed, gather_object
from peft import LoraConfig, TaskType, get_peft_model, prepare_model_for_kbit_training # type: ignore

import logging
import datasets
import transformers
from transformers import BitsAndBytesConfig
import bitsandbytes as bnb

from data_utils import (
    TrainDataset,
    EvalDataset,
    collate_fn_train,
    collate_fn_eval,
    collate_fn_train_dummy,
    collate_fn_eval_dummy,
    ARCTokenizer,
)

import os
os.environ["TOKENIZERS_PARALLELISM"] = "false" # weird tokenizer issue
os.environ["NCCL_TIMEOUT"] = "28800" # 4hr for evaluation time variance across gpus
os.environ["NCCL_TIMEOUT_MS"] = "28800000"
os.environ["NCCL_ASYNC_ERROR_HANDLING"] = "1"
os.environ["NCCL_BLOCKING_WAIT"] = "1"
os.environ["TORCH_NCCL_ASYNC_ERROR_HANDLING"] = "1"
os.environ["TORCH_NCCL_BLOCKING_WAIT"] = "1"

logger = get_logger(__name__, log_level="INFO")


MODEL_NAME_TO_PATH = {
    "llama1b": "meta-llama/Llama-3.2-1B-Instruct",
    "llama3b": "meta-llama/Llama-3.2-3B-Instruct",
    "llama8b": "meta-llama/Meta-Llama-3-8B-Instruct",
    "llama3b_uncensored": "chuanli11/Llama-3.2-3B-Instruct-uncensored",
    "nemo8b": "nvidia/Mistral-NeMo-Minitron-8B-Base",
}
NBIT_TO_DTYPE = {
    16: torch.bfloat16,
    32: torch.float32,
}

class ProgramEmbeddings(nn.Module):
    def __init__(self, embedding: torch.Tensor):
        super(ProgramEmbeddings, self).__init__()
        self.embedding = nn.Parameter(embedding)

    def forward(self, program_i: int) -> torch.Tensor:
        del program_i
        return self.embedding

class ProgramEmbeddings(nn.Module):
    def __init__(self, embedding: torch.Tensor):
        super(ProgramEmbeddings, self).__init__()
        self.embedding = nn.Parameter(embedding)

    def forward(self, program_i: int) -> torch.Tensor:
        del program_i
        return self.embedding


def three_commas(x):
    x = str(x)
    b, a = divmod(len(x), 3)
    return ",".join(([x[:a]] if a else []) + \
                    [x[a + 3*i: a + 3*i + 3] for i in range(b)])


def set_up_main_process_logger(accelerator, logger):
    logging.basicConfig(
        format="%(asctime)s - %(levelname)s - %(name)s - %(message)s",
        datefmt="%m/%d/%Y %H:%M:%S",
        level=logging.INFO,
    )
    logger.info(accelerator.state, main_process_only=False)
    if accelerator.is_local_main_process:
        datasets.utils.logging.set_verbosity_warning()
        transformers.utils.logging.set_verbosity_warning()
    else:
        datasets.utils.logging.set_verbosity_error()
        transformers.utils.logging.set_verbosity_error()


def chunks(lst: List[int], n: int) -> Iterator[List[int]]:
    for i in range(0, len(lst), n):
        yield lst[i:i + n]


def chunks_uniform_batch(task_ids: List[str], data_idxs: List[int], n: int) -> Iterator[List[int]]:
    assert len(task_ids) == len(data_idxs)
    # group by first item in tuple (task_id)
    task_id_to_data_idx = defaultdict(list)
    for task_id, data_idx in zip(task_ids, data_idxs):
        task_id_to_data_idx[task_id].append(data_idx)
    # for each task_id, yield chunks of data idxs
    for task_id, data_idxs in task_id_to_data_idx.items():
        yield from chunks(data_idxs, n)

def insert_based_on_sides(
        data: torch.Tensor,
        to_insert: torch.Tensor,
        insert_side: str,
        pad_side: str,
        pad_id: Union[int, torch.Tensor],
        lens: List[int]=None,
    ) -> torch.Tensor:

    if pad_side == "right":
        if insert_side == "left":
            return torch.cat([to_insert, data], dim=1)
        else:
            data_new = []
            for x, m, l in zip(data, to_insert, lens):
                if isinstance(pad_id, int):
                    assert torch.equal(x[l:], torch.full(x[l:].shape, pad_id, device=x[l:].device)), x[l:]
                else:
                    assert torch.equal(x[l:], pad_id.unsqueeze(0).expand(x[l:].shape[0], -1)), x[l:]
                x = torch.cat([x[:l], m, x[l:]])
                data_new.append(x)
            return torch.stack(data_new)
    else:
        if insert_side == "left":
            data_new = []
            for x, m, l in zip(data, to_insert, lens):
                if isinstance(pad_id, int):
                    assert torch.equal(x[:-l], torch.full(x[:-l].shape, pad_id, device=x[:-l].device)), x[:-l]
                else:
                    assert torch.equal(x[:-l], pad_id.unsqueeze(0).expand(x[:-l].shape[0], -1)), x[:-l]
                x = torch.cat([x[:-l], m, x[-l:]])
                data_new.append(x)
            return torch.stack(data_new)
        else:
            return torch.cat([data, to_insert], dim=1)

def get_memory_footprint(module: nn.Module):
    return sum(p.nelement() * p.element_size() for p in module.parameters()) + \
        sum(p.nelement() * p.element_size() for p in module.buffers())

def best_match_count(s1, s2):
    # Ensure s1 is the longer string
    if len(s1) < len(s2):
        s1, s2 = s2, s1

    L, S = len(s1), len(s2)
    max_matches = 0

    # Slide s2 over s1.
    # Range of shifts: from -S+1 (s2 shifted so its end aligns with the start of s1)
    # to L-1 (s2 shifted so its start aligns with the end of s1)
    for shift in range(-S + 1, L):
        matches = 0
        # Loop over each index of the shorter string
        for i in range(S):
            j = i + shift  # corresponding index in s1
            # Only count if within bounds of s1
            if 0 <= j < L and s2[i] == s1[j]:
                matches += 1
        max_matches = max(max_matches, matches)

    return max_matches


def get_memory_footprint(module: nn.Module):
    return sum(p.nelement() * p.element_size() for p in module.parameters()) + \
        sum(p.nelement() * p.element_size() for p in module.buffers())


################################################
# Evaluate with cross-entropy + exact-match
################################################
@torch.no_grad()
def evaluate(
    task_to_ttt_path: Optional[Dict[str, Tuple[str, Optional[str], Optional[str]]]],
    ttt_param_names: Optional[Set[str]],
    model: Union[nn.Module, DistributedDataParallel],
    prior_embeddings: Optional[Union[ProgramEmbeddings, DistributedDataParallel]],
    program_embeddings: Optional[Union[ProgramEmbeddings, DistributedDataParallel]],
    tokenizer: ARCTokenizer,
    dataset: EvalDataset,
    accelerator: Accelerator,
    batch_size: int,
    collate_fn: Callable,
    dry_eval_run: bool,
    output_dir: str,
    ntokens: int,
    attention_cutoff: bool,
    attend_prev_programs: bool,
):
    model.eval()
    if prior_embeddings is not None:
        prior_embeddings.eval()
    if program_embeddings is not None:
        program_embeddings.eval()

    # get modules in case of DDP
    module = model.module if isinstance(model, DistributedDataParallel) else model
    embed_tokens = module.model.embed_tokens if hasattr(module.model, "embed_tokens") else module.model.model.embed_tokens

    # if ttt provided, same model weights for the missing ttt task weights
    cached_model_weights_path = None
    cached_prior_embeddings_weights_path = None
    cached_program_embeddings_weights_path = None
    curr_ttt_task_name = None
    if task_to_ttt_path is not None: # run on both processes
        # save model for default when ttt is missing
        cached_model_weights_path = os.path.join(output_dir, f"process{accelerator.process_index}_cache.pt")
        assert isinstance(ttt_param_names, set)
        names = set(name for name, _ in module.named_parameters())
        assert all(name in names for name in ttt_param_names), f"process{accelerator.process_index}\n\n{ttt_param_names}\n\n{names}"
        cache_weights = {name: param for name, param in module.named_parameters() if name in ttt_param_names}
        torch.save(cache_weights, cached_model_weights_path)
        logger.info(f"ttt provided, cached {len(cache_weights)} weights to {cached_model_weights_path}")
        # save prior embeddings
        if prior_embeddings is not None:
            cached_prior_embeddings_weights_path = os.path.join(output_dir, f"process{accelerator.process_index}_prior_embeddings_cache.pt")
            torch.save(prior_embeddings, cached_prior_embeddings_weights_path)
            logger.info(f"ttt provided, cached prior embeddings weights to {cached_prior_embeddings_weights_path}")
        # save program embeddings
        if program_embeddings is not None:
            cached_program_embeddings_weights_path = os.path.join(output_dir, f"process{accelerator.process_index}_program_embeddings_cache.pt")
            torch.save(program_embeddings, cached_program_embeddings_weights_path)
            logger.info(f"ttt provided, cached program embeddings weights to {cached_program_embeddings_weights_path}")
        # save default to model paths and set current ttt weights to default
        task_to_ttt_path["default"] = (
            cached_model_weights_path,
            cached_prior_embeddings_weights_path,
            cached_program_embeddings_weights_path,
        )
        curr_ttt_task_name = "default"

    # setup terminators and suppress warning
    module.generation_config.pad_token_id = dataset.tokenizer.pad_token_id

    distributed_state = PartialState()
    task_id_and_text_list = []
    task_id_and_inverter_grids = []
    exact_acc_list = []
    valid_grid_list = []
    correct_grid_dim_list = []
    token_acc_list = []
    relaxed_token_acc_list = []
    ttt_provided_list = []

    data_idxs = list(range(len(dataset)))
    assert len(data_idxs) >= accelerator.num_processes # avoid padding issue

    with distributed_state.split_between_processes(data_idxs) as process_data_idxs:
        assert isinstance(process_data_idxs, list)
        n_batches = math.ceil(len(process_data_idxs) / batch_size)

        # if ttt provided, make sure all batches are of the same task name
        if task_to_ttt_path is not None:
            # tackle tasks in orderly fashion
            task_names = [dataset.eval_tasks[idx].name for idx in process_data_idxs] # type: ignore
            task_ids = [task_name.split('-')[0] for task_name in task_names]
            n_batches = len(list(chunks_uniform_batch(task_ids, process_data_idxs, batch_size)))
            data_idx_iterator = tqdm(chunks_uniform_batch(task_ids, process_data_idxs, batch_size), total=n_batches) # type: ignore
        else:
            data_idx_iterator = tqdm(chunks(process_data_idxs, batch_size), total=n_batches)  # type: ignore

        for batch_idxs in data_idx_iterator:
            bs = len(batch_idxs)

            # optionally load ttt lora
            ttt_provided = [0] * bs
            if task_to_ttt_path is not None:
                # make sure task name is unique and set to default is missing
                task_names = [dataset.eval_tasks[idx].name.split('-')[0] for idx in batch_idxs]
                assert len(set(task_names)) == 1 # have to be the same task
                task_name = task_names[0]
                if task_name not in task_to_ttt_path:
                    task_name = "default"
                ttt_provided = [int(task_name != "default")] * bs
                # load ttt if necessary
                if task_name != curr_ttt_task_name:
                    # load model
                    (
                        ttt_model_weights_path,
                        ttt_prior_embeddings_weights_path,
                        ttt_program_embeddings_weights_path,
                    ) = task_to_ttt_path[task_name]
                    # load model
                    ttt_state_dict = torch.load(
                        ttt_model_weights_path,
                        weights_only=True,
                        map_location=accelerator.device
                    )
                    assert set(ttt_state_dict.keys()) == ttt_param_names
                    module.load_state_dict(ttt_state_dict, strict=False)
                    del ttt_state_dict
                    # load prior embeddings
                    if ttt_prior_embeddings_weights_path is not None:
                        prior_embeddings = torch.load(ttt_prior_embeddings_weights_path, weights_only=False, map_location=accelerator.device)
                    # load program embeddings
                    if ttt_program_embeddings_weights_path is not None:
                        program_embeddings = torch.load(ttt_program_embeddings_weights_path, weights_only=False, map_location=accelerator.device)
                    curr_ttt_task_name = task_name # set current task name
                    model.eval() # another eval after loading weight just in case
                    if prior_embeddings is not None:
                        prior_embeddings.eval()
                    if program_embeddings is not None:
                        program_embeddings.eval()
            ttt_provided_list += ttt_provided

            batch_data = [dataset[i] for i in batch_idxs]
            batch = collate_fn(batch_data)

            if dry_eval_run:
                continue

            # get tensors
            task_ids = batch["task_ids"]
            inverters = batch["inverters"]
            gen_input_ids = batch["gen_input_ids"].to(accelerator.device)
            gen_attention_mask = batch["gen_attention_mask"].to(accelerator.device)
            gen_input_ids_lens = batch["gen_input_ids_lens"]
            out_token_length = batch["out_token_length"]
            label_texts = batch["label_texts"]
            pair_start_idxs = batch["pair_start_idxs"]

            # compute accuracy
            with accelerator.autocast():
                arbitrary_increase = 5
                if program_embeddings is None:
                    assert prior_embeddings is None
                    # generate with no program
                    gen_tokens = module.generate(
                        input_ids=gen_input_ids,
                        attention_mask=gen_attention_mask,
                        max_new_tokens=max(out_token_length) + arbitrary_increase, # arbitrary increase
                        num_return_sequences=1,
                        temperature=1.0,
                        top_p=1.0,
                        do_sample=False,
                        eos_token_id=[dataset.tokenizer.eos_token_id],
                    )
                    gen_texts = dataset.tokenizer.batch_decode(
                        gen_tokens[:, gen_input_ids.shape[1]:],
                        skip_special_tokens=True,
                        no_separate_color_tokens=dataset.no_separate_color_tokens,
                    )
                else:
                    assert prior_embeddings is not None
                    # generate with no program
                    device, dtype = gen_input_ids.device, gen_input_ids.dtype
                    max_num_pairs = max(len(start_idxs) for start_idxs in pair_start_idxs)
                    pad_embeds = embed_tokens(torch.tensor(tokenizer.pad_token_id, device=device)) # (hidden_dim,)
                    gen_inputs_embeds = embed_tokens(gen_input_ids)

                    # insert program embeddings
                    inputs_embeds_with_programs = []
                    attention_mask_with_programs = []
                    program_intervals = []

                    for task_input_ids, task_inputs_embeds, task_attention_mask, input_ids_len, start_idxs in zip(gen_input_ids, gen_inputs_embeds, gen_attention_mask, gen_input_ids_lens, pair_start_idxs):
                        assert start_idxs[0] == 1 # first pair starts after bos
                        # start_idxs are offset if padding side is left
                        if dataset.pad_side == "left":
                            start_idxs = [s + task_input_ids.shape[0] - input_ids_len for s in start_idxs]
                        assert len(set(task_input_ids[start_idxs].tolist())) == 1 # all should be the input token (we remove bos)

                        # insert program token before every pair
                        task_inputs_embeds_with_programs = [task_inputs_embeds[:start_idxs[0]]]
                        task_attention_mask_with_programs = [task_attention_mask[:start_idxs[0]]]
                        task_program_intervals = []

                        for i, start_idx in enumerate(start_idxs):
                            end_idx = start_idxs[i+1] if i < len(start_idxs) - 1 else len(task_inputs_embeds)
                            # program intervals
                            program_start = sum(len(x) for x in task_inputs_embeds_with_programs)
                            task_program_intervals.append((program_start, program_start + ntokens))
                            # prior or program
                            embedding = prior_embeddings('dummy') if i == 0 else program_embeddings('dummy')
                            # insert program embedding into inputs_embeds
                            task_inputs_embeds_with_programs.append(embedding)
                            task_inputs_embeds_with_programs.append(task_inputs_embeds[start_idx: end_idx])
                            # insert full attention for programs
                            task_attention_mask_with_programs.append(torch.full((ntokens,), 1, device=device, dtype=dtype))
                            task_attention_mask_with_programs.append(task_attention_mask[start_idx: end_idx])

                        # some programs in batch have fewer pairs, pad manually, so hacky
                        pad_length = (max_num_pairs - len(start_idxs)) * ntokens
                        task_pad_inputs_embeds = pad_embeds[None, ...].expand(pad_length, -1)
                        task_pad_attention_mask = torch.full((pad_length,), 0, device=device, dtype=dtype)
                        if dataset.pad_side == 'left':
                            task_inputs_embeds_with_programs.insert(0, task_pad_inputs_embeds)
                            task_attention_mask_with_programs.insert(0, task_pad_attention_mask)
                            task_program_intervals = [(x[0] + pad_length, x[1] + pad_length) for x in task_program_intervals]
                        else:
                            task_inputs_embeds_with_programs.append(task_pad_inputs_embeds)
                            task_attention_mask_with_programs.append(task_pad_attention_mask)

                        # concat all
                        inputs_embeds_with_programs.append(torch.cat(task_inputs_embeds_with_programs))
                        attention_mask_with_programs.append(torch.cat(task_attention_mask_with_programs))
                        program_intervals.append(task_program_intervals)

                    # stack and check, now we have the three inputs with programs
                    inputs_embeds_with_programs = torch.stack(inputs_embeds_with_programs)
                    attention_mask_with_programs = torch.stack(attention_mask_with_programs)
                    assert inputs_embeds_with_programs.shape[1] == gen_input_ids.shape[1] + max_num_pairs * ntokens
                    assert inputs_embeds_with_programs.shape[:2] == attention_mask_with_programs.shape[:2]

                    # # debug: assert programs are programs based on stored intervals
                    # for embs, attn, intervals in zip(inputs_embeds_with_programs, attention_mask_with_programs, program_intervals):
                    #     for a, b in intervals:
                    #         assert torch.equal(embs[a:b], program_embeddings('dummy'))
                    #         assert attn[a:b].sum() == attn[a:b].numel()

                    # # debug: assert no middle padding
                    # assert set(torch.unique(attention_mask_with_programs).tolist()).issubset({0, 1})
                    # if dataset.pad_side == 'left':
                    #     assert torch.all(attention_mask_with_programs[:, :-1] <= attention_mask_with_programs[:, 1:])
                    # else:
                    #     assert torch.all(attention_mask_with_programs[:, :-1] >= attention_mask_with_programs[:, 1:])

                    # generate
                    if not attention_cutoff:
                        gen_tokens = module.generate(
                            inputs_embeds=inputs_embeds_with_programs,
                            attention_mask=attention_mask_with_programs,
                            max_new_tokens=max(out_token_length) + arbitrary_increase, # arbitrary increase
                            num_return_sequences=1,
                            temperature=1.0,
                            top_p=1.0,
                            do_sample=False,
                            eos_token_id=[dataset.tokenizer.eos_token_id],
                        )
                    else:
                        gen_tokens = module.generate(
                            inputs_embeds=inputs_embeds_with_programs,
                            attention_mask=attention_mask_with_programs,
                            max_new_tokens=max(out_token_length) + arbitrary_increase, # arbitrary increase
                            num_return_sequences=1,
                            temperature=1.0,
                            top_p=1.0,
                            do_sample=False,
                            eos_token_id=[dataset.tokenizer.eos_token_id],
                            program_intervals=program_intervals,
                            attend_prev_programs=attend_prev_programs,
                        )
                    gen_texts = dataset.tokenizer.batch_decode(
                        gen_tokens,
                        skip_special_tokens=True,
                        no_separate_color_tokens=dataset.no_separate_color_tokens,
                    )

                with_thinking_labels = insert_based_on_sides(
                    data=label_ids,
                    to_insert=extra_program_attention_mask,
                    lens=extra_program_label_ids,
                    insert_side="right",
                    pad_side=pad_side,
                    pad_id=pad_embeds,
                )
                with accelerator.autocast():
                    ce_loss = model(
                        input_embeds=with_thiking_embeds,
                        attention_mask= with_thinking_attention_mask,
                        labels=with_thinking_labels,
                    ).loss
                    ce_loss_list += [ce_loss.item()] * bs


                gen_input_embeds = [embed_tokens(pair_input_ids) for pair_input_ids in gen_input_ids]
                with_thiking_gen_embeds = insert_based_on_sides(
                    data=gen_input_embeds,
                    to_insert=thinking_inputs_embeds,
                    insert_side="right",
                    pad_side=pad_side,
                    pad_id=pad_embeds,
                )
                with_thinking_gen_attention_mask = insert_based_on_sides(
                    data=gen_attention_mask,
                    to_insert=extra_program_attention_mask,
                    insert_side="right",
                    pad_side=pad_side,
                    pad_id=pad_embeds,
                )

           
                # compute accuracy
                with accelerator.autocast():
                    # generate
                    gen_tokens = module.generate(
                        input_embeds=with_thiking_gen_embeds,
                        attention_mask=with_thinking_gen_attention_mask,
                        max_new_tokens=max(out_token_length), # arbitrary increase
                        num_return_sequences=1,
                        temperature=1.0,
                        top_p=1.0,
                        do_sample=False,
                        eos_token_id=[dataset.tokenizer.eos_token_id],
                    )
                    gen_texts = dataset.tokenizer.batch_decode(gen_tokens[:, with_thiking_gen_embeds.shape[1]:], skip_special_tokens=True)
        else:
                with accelerator.autocast():
                    ce_loss = model(
                        input_ids=input_ids,
                        attention_mask=attention_mask,
                        labels=label_ids,
                    ).loss
                    ce_loss_list += [ce_loss.item()] * bs

                    # compute accuracy
                with accelerator.autocast():
                    # generate
                    gen_tokens = module.generate(
                        input_ids=gen_input_ids,
                        attention_mask=gen_attention_mask,
                        max_new_tokens=max(out_token_length), # arbitrary increase
                        num_return_sequences=1,
                        temperature=1.0,
                        top_p=1.0,
                        do_sample=False,
                        eos_token_id=[dataset.tokenizer.eos_token_id],
                    )
                    gen_texts = dataset.tokenizer.batch_decode(gen_tokens[:, gen_input_ids.shape[1]:], skip_special_tokens=True)


            
            # Compare each gen_text with label_texts
            assert len(task_ids) == len(inverters) == bs, (len(task_ids), len(inverters), bs)
            assert len(gen_texts) == len(label_texts) == bs, (len(gen_texts), len(label_texts), bs)
            for task_id, inverter, gen_text, label_text in zip(task_ids, inverters, gen_texts, label_texts):
                relaxed_token_acc_list.append(best_match_count(gen_text, label_text) / len(label_text))
                # is valid grid
                gen_grid, gen_is_grid = text_to_2d_grid(text=gen_text)
                label_grid, label_is_grid = text_to_2d_grid(text=label_text)
                assert label_is_grid
                valid_grid_list.append(int(gen_is_grid))
                if not gen_is_grid:
                    task_id_and_text_list.append((task_id, gen_text, label_text))
                    exact_acc_list.append(0)
                    correct_grid_dim_list.append(0)
                    token_acc_list.append(0)
                    continue
                assert isinstance(gen_grid, list)
                assert isinstance(label_grid, list)
                # now we know it's a valid grid
                gen_text = grid_2d_to_text(gen_grid)
                task_id_and_text_list.append((task_id, gen_text, label_text))
                gen_grid, label_grid = list2d_to_tuple(gen_grid), list2d_to_tuple(label_grid)
                # exact acc
                exact_acc_list.append(int(gen_grid == label_grid))
                # save gen and gt grid
                task_id_and_inverter_grids.append((task_id, inverter, gen_grid, label_grid))
                # correct grid dim
                is_correct_grid_dim = (len(gen_grid) == len(label_grid) and len(gen_grid[0]) == len(label_grid[0]))
                correct_grid_dim_list.append(int(is_correct_grid_dim))
                if not is_correct_grid_dim:
                    token_acc_list.append(0)
                    continue
                # token acc
                grid_size = len(label_grid) * len(label_grid[0])
                num_token_correct = 0
                for gen_row, label_row in zip(gen_grid, label_grid):
                    for gen_x, label_x in zip(gen_row, label_row):
                        num_token_correct += int(gen_x == label_x)
                token_acc_list.append(num_token_correct / grid_size)

    distributed_state.wait_for_everyone()
    # results
    task_id_and_text_list = gather_object(task_id_and_text_list)
    task_id_and_inverter_grids = gather_object(task_id_and_inverter_grids) # likely diff len from dataset
    # accuracies
    exact_acc_list = gather_object(exact_acc_list)
    valid_grid_list = gather_object(valid_grid_list)
    correct_grid_dim_list = gather_object(correct_grid_dim_list)
    token_acc_list = gather_object(token_acc_list)
    relaxed_token_acc_list = gather_object(relaxed_token_acc_list)
    # ttt
    ttt_provided_list = gather_object(ttt_provided_list)

    assert len(task_id_and_text_list) == len(dataset), (len(task_id_and_text_list), len(dataset))
    assert len(exact_acc_list) == len(dataset), (len(exact_acc_list), len(dataset))
    assert len(valid_grid_list) == len(dataset), (len(valid_grid_list), len(dataset))
    assert len(correct_grid_dim_list) == len(dataset), (len(correct_grid_dim_list), len(dataset))
    assert len(token_acc_list) == len(dataset), (len(token_acc_list), len(dataset))
    assert len(relaxed_token_acc_list) == len(dataset), (len(relaxed_token_acc_list), len(dataset))
    assert len(ttt_provided_list) == len(dataset), (len(ttt_provided_list), len(dataset))

    # average metrics
    # note these are all computed without accounting for skipped eval grids
    exact_acc = sum(exact_acc_list) / len(dataset)
    valid_grid = sum(valid_grid_list) / len(dataset)
    correct_grid_dim = sum(correct_grid_dim_list) / len(dataset)
    token_acc = sum(token_acc_list) / len(dataset)
    relaxed_token_acc = sum(relaxed_token_acc_list) / len(dataset)
    ttt_provided = sum(ttt_provided_list) / len(dataset)

    # grab all results
    task_id_to_texts = defaultdict(list)
    for task_id, gen_text, label_text in task_id_and_text_list:
        task_id_to_texts[task_id].append((gen_text, label_text))

    # voting
    votes = {}
    for task_id in dataset.task_id_to_gt:
        # get 2 vote results
        inverters_and_gen_grids = [(x[1], list2d_to_tuple(x[2])) for x in task_id_and_inverter_grids if x[0] == task_id]
        votes[task_id] = [[[0]], [[0]]]
        if len(inverters_and_gen_grids) > 0:
            attempt1, attempt2, _ = invert_and_vote(inverters_and_gen_grids)
            votes[task_id] = [attempt1, attempt2]
        # assert all label grids are the same after invert augmentation
        inverters_and_label_grids = [(x[1], list2d_to_tuple(x[3])) for x in task_id_and_inverter_grids if x[0] == task_id]
        if len(inverters_and_label_grids) > 0:
            _, _, inverted_labels = invert_and_vote(inverters_and_label_grids)
            assert len(set(inverted_labels)) == 1

    # competition evaluation
    task_name_to_corrects = defaultdict(list)
    for task_id, gt in dataset.task_id_to_gt.items():
        correct = list2d_to_tuple(gt) in votes[task_id]
        task_name = task_id.split('-')[0]
        task_name_to_corrects[task_name].append(correct)

    competition_sub_correct = sum(sum(corrects) for corrects in task_name_to_corrects.values())
    competition_all_correct = sum(all(corrects) for corrects in task_name_to_corrects.values())
    competition_sub_acc = competition_sub_correct / sum(len(corrects) for corrects in task_name_to_corrects.values())
    competition_all_acc = competition_all_correct / len(task_name_to_corrects)

    if cached_model_weights_path is not None:
        os.remove(cached_model_weights_path)
    if cached_prior_embeddings_weights_path is not None:
        os.remove(cached_prior_embeddings_weights_path)
    if cached_program_embeddings_weights_path is not None:
        os.remove(cached_program_embeddings_weights_path)

    return exact_acc, valid_grid, correct_grid_dim, token_acc, relaxed_token_acc, task_id_to_texts, \
        votes, competition_sub_acc, competition_all_acc, ttt_provided


def list2d_to_tuple(l: List[List[int]]) -> Tuple[Tuple[int]]:
    return tuple(tuple(row) for row in l) # type: ignore


def row_base_majority_voting(
        grids: List[Tuple[Tuple[int]]],
        transpose: bool = False,
    ) -> Tuple[Tuple[int]]:
    # transpose if needed
    if transpose:
        grids = [list2d_to_tuple((np.array(grid).T).tolist()) for grid in grids] # type: ignore
    # get most common shape
    shapes = [np.array(grid).shape for grid in grids]
    most_common_n_row, most_common_n_col = max(set(shapes), key=shapes.count)
    # for each row, find all grids with same number of column that also contain this row
    grid_rows = []
    for row_i in range(most_common_n_row):
        all_rows = [
            grid[row_i]
            for grid in grids
            if len(grid) > row_i and len(grid[row_i]) == most_common_n_col
        ]
        most_common_row = max(set(all_rows), key=all_rows.count)
        grid_rows.append(most_common_row)
    # transpose back if needed
    grid = np.array(grid_rows).T if transpose else np.array(grid_rows)
    return list2d_to_tuple(grid.tolist())


def get_three_votes(grids: List[Tuple[Tuple[int]]]) -> List[Tuple[Tuple[int]]]:
    unique_grids = list(set(grids))
    counts = [grids.count(grid) for grid in unique_grids]
    common1 = unique_grids[np.argmax(counts)]
    common2 = common1
    common3 = common1
    # assign common2 and common3
    if len(unique_grids) > 2:
        common2 = unique_grids[np.argsort(counts)[-2]]
        common3 = unique_grids[np.argsort(counts)[-3]]
    elif len(unique_grids) > 1:
        common2 = unique_grids[np.argsort(counts)[-2]]
    # break tie for common2 and common3
    row_based_majority = row_base_majority_voting(grids, transpose=False)
    col_based_majority = row_base_majority_voting(grids, transpose=True)
    if common2 == common1:
        common2 = (
            row_based_majority
            if row_based_majority != common1
            else col_based_majority
        )
    if common3 in [common1, common2]:
        common3 = (
            row_based_majority
            if row_based_majority not in (common1, common2)
            else col_based_majority
        )
    return [common1, common2, common3]


def invert_and_vote(inverters_and_grids: List[Tuple[str, Tuple[Tuple[int]]]]):
    # collect inverted grids by augmentation
    category_to_grids = defaultdict(list)
    for inverter, grid in inverters_and_grids:
        inverter_fn = lambda x: x
        if inverter != "":
            inverter_fn = eval("arclib.augmenters." + inverter)
        grid = list2d_to_tuple(inverter_fn(np.array(grid)).tolist())
        category_to_grids[inverter].append(grid)
    # add all grids as a category
    grids_all = []
    for key in category_to_grids:
        grids_all += category_to_grids[key]
    category_to_grids["all"] = grids_all
    # first voting round
    candidates = []
    for grids in category_to_grids.values():
        candidates += get_three_votes(grids)
    # second voting round
    c1, c2, c3 = get_three_votes(candidates)
    # break tie between c2 and c3
    if candidates.count(c2) == candidates.count(c3):
        if "identity" in category_to_grids:
            if category_to_grids["identity"].count(c2) < category_to_grids["identity"].count(c3):
                c2 = c3
    return c1, c2, grids_all


def grid_2d_to_text(grid: list[List[int]]):
    height, width = len(grid), len(grid[0])
    lines = [f"{str(height)}{str(width)}"]
    for row in grid:
        lines.append("".join([str(x) for x in row]))
    return "\n".join(lines)


def text_to_2d_grid(text: str) -> Tuple[Optional[List[List[int]]], bool]:
    try:
        text = text.strip() # label is appended by \n
        grid_lines = text.split('\n')
        grid = []
        row_lens = []
        grid_lines = grid_lines[1:]
        for l in grid_lines: # skip dimensions
            row = [int(x) for x in l]
            grid.append(row)
            row_lens.append(len(row))
            assert all(0 <= x and x < 10 for x in row)
        assert len(set(row_lens)) == 1 # so the grid is not empty
        assert row_lens[0] > 0
        return grid, True
    except:
        return None, False


@torch.no_grad()
def save_train_model(
        model: Union[nn.Module, DistributedDataParallel],
        prior_embeddings: Optional[Union[ProgramEmbeddings, DistributedDataParallel]],
        program_embeddings: Optional[Union[ProgramEmbeddings, DistributedDataParallel]],
        output_dir: str,
        epoch: int,
<<<<<<< HEAD
        global_step: int,
    ) -> str:
    save_enc_path = os.path.join(output_dir, f"lora_epoch_{epoch+1}")
=======
    ) -> Tuple[str, Optional[str], Optional[str]]:

    # model
    save_model_path = os.path.join(output_dir, f"lora_epoch_{epoch+1}")
>>>>>>> b6549892
    module = model.module if isinstance(model, DistributedDataParallel) else model
    module.save_pretrained(save_model_path, save_embedding_layers=True)
    logger.info(f"Saved model to {save_model_path}")

    # prior embeddings
    save_prior_embeddings_path = None
    if prior_embeddings is not None:
        save_prior_embeddings_path = os.path.join(output_dir, f"prior_embeddings_epoch_{epoch+1}.pt")
        prior_embeddings_module = prior_embeddings
        if isinstance(prior_embeddings, DistributedDataParallel):
            prior_embeddings_module = prior_embeddings.module
        torch.save(prior_embeddings_module, save_prior_embeddings_path)
        logger.info(f"Saved prior embeddings to {save_prior_embeddings_path}")

    # program embeddings
    save_program_embeddings_path = None
    if program_embeddings is not None:
        save_program_embeddings_path = os.path.join(output_dir, f"program_embeddings_epoch_{epoch+1}.pt")
        program_embeddings_module = program_embeddings
        if isinstance(program_embeddings, DistributedDataParallel):
            program_embeddings_module = program_embeddings.module
        torch.save(program_embeddings_module, save_program_embeddings_path)
        logger.info(f"Saved program embeddings to {save_program_embeddings_path}")

    return save_model_path, save_prior_embeddings_path, save_program_embeddings_path


def print_trainable_parameters(model):
    if hasattr(model, "print_trainable_parameters"):
        model.print_trainable_parameters()
    else:
        trainable_params = 0
        all_param = 0
        for _, param in model.named_parameters():
            num_params = param.numel()
            if param.__class__.__name__ == "Params4bit":
                if hasattr(param, "element_size"):
                    num_bytes = param.element_size()
                elif not hasattr(param, "quant_storage"):
                    num_bytes = 1
                else:
                    num_bytes = param.quant_storage.itemsize
                num_params = num_params * 2 * num_bytes
            all_param += num_params
            if param.requires_grad:
                trainable_params += num_params
        logger.info(
            f"trainable params: {trainable_params:,d} || all params: {all_param:,d} || trainable%: {100 * trainable_params / all_param:.4f}"
        )


def initialize_program_embeddings(
        embeddings: torch.Tensor,
        accelerator: Accelerator,
        ntokens: int,
        cov_scale: float,
    ) -> torch.Tensor:

    dtype = embeddings.dtype
    device = embeddings.device
    n_embeds = embeddings.shape[0]
    embeddings = embeddings.to(torch.float32).to(device=accelerator.device)
    mean_embeddings = torch.mean(embeddings, axis=0) # type: ignore
    centered_embeddings = embeddings - mean_embeddings
    covariance = centered_embeddings.T @ centered_embeddings / n_embeds
    eigenvalues = torch.linalg.eigvals(covariance)
    assert not ((covariance == covariance.T).all() and not torch.is_complex(eigenvalues) and (eigenvalues > 0).all())
    distribution = torch.distributions.multivariate_normal.MultivariateNormal(mean_embeddings, covariance_matrix=cov_scale * covariance)
    return distribution.sample(sample_shape=(ntokens,)).to(device).to(dtype) # type: ignore


def model_loss(
    model: Union[nn.Module, DistributedDataParallel],
    tokenizer: ARCTokenizer,
    prior_embeddings: Optional[Union[ProgramEmbeddings, DistributedDataParallel]],
    program_embeddings: Optional[Union[ProgramEmbeddings, DistributedDataParallel]],
    # data
    input_ids: torch.Tensor,
    attention_mask: torch.Tensor,
    label_ids: torch.Tensor,
    input_ids_lens: List[int],
    pair_start_idxs: List[List[int]],
    ntokens: int,
    # others
    pad_side: str,
    attention_cutoff: bool,
    attend_prev_programs: bool,
) -> torch.Tensor:

    # original baseline
    if program_embeddings is None:
        assert prior_embeddings is None
        return model(
            input_ids=input_ids,
            attention_mask=attention_mask,
            labels=label_ids,
        ).loss

    assert prior_embeddings is not None
    module = model.module if isinstance(model, DistributedDataParallel) else model
    embed_tokens = module.model.embed_tokens if hasattr(module.model, "embed_tokens") else module.model.model.embed_tokens
    device, dtype = input_ids.device, input_ids.dtype
    max_num_pairs = max(len(start_idxs) for start_idxs in pair_start_idxs)

    # get embeddings
    pad_embeds = embed_tokens(torch.tensor(tokenizer.pad_token_id, device=device)) # (hidden_dim,)
    inputs_embeds = embed_tokens(input_ids)

    # insert program embeddings
    inputs_embeds_with_programs = []
    attention_mask_with_programs = []
    label_ids_with_programs = []
    program_intervals = []

    for task_input_ids, task_inputs_embeds, task_attention_mask, task_label_ids, input_ids_len, start_idxs in zip(input_ids, inputs_embeds, attention_mask, label_ids, input_ids_lens, pair_start_idxs):
        assert start_idxs[0] == 1 # first pair starts after bos
        # start_idxs are offset if padding side is left
        if pad_side == "left":
            start_idxs = [s + task_input_ids.shape[0] - input_ids_len for s in start_idxs]
        assert len(set(task_input_ids[start_idxs].tolist())) == 1 # all should be the input token (we remove bos)

        # insert program token before every pair
        task_inputs_embeds_with_programs = [task_inputs_embeds[:start_idxs[0]]]
        task_attention_mask_with_programs = [task_attention_mask[:start_idxs[0]]]
        task_label_ids_with_programs = [task_label_ids[:start_idxs[0]]]
        task_program_intervals = []

        for i, start_idx in enumerate(start_idxs):
            end_idx = start_idxs[i+1] if i < len(start_idxs) - 1 else len(task_inputs_embeds)
            # program intervals
            program_start = sum(len(x) for x in task_inputs_embeds_with_programs)
            task_program_intervals.append((program_start, program_start + ntokens))
            # prior or program
            embedding = prior_embeddings('dummy') if i == 0 else program_embeddings('dummy')
            # insert program embedding into inputs_embeds
            task_inputs_embeds_with_programs.append(embedding)
            task_inputs_embeds_with_programs.append(task_inputs_embeds[start_idx: end_idx])
            # insert full attention for programs
            task_attention_mask_with_programs.append(torch.full((ntokens,), 1, device=device, dtype=dtype))
            task_attention_mask_with_programs.append(task_attention_mask[start_idx: end_idx])
            # insert no label supervision for programs
            task_label_ids_with_programs.append(torch.full((ntokens,), -100, device=device, dtype=dtype))
            task_label_ids_with_programs.append(task_label_ids[start_idx: end_idx])

        # some programs in batch have fewer pairs, pad manually, so hacky
        pad_length = (max_num_pairs - len(start_idxs)) * ntokens
        task_pad_inputs_embeds = pad_embeds[None, ...].expand(pad_length, -1)
        task_pad_attention_mask = torch.full((pad_length,), 0, device=device, dtype=dtype)
        task_pad_label_ids = torch.full((pad_length,), -100, device=device, dtype=dtype)
        if pad_side == 'left':
            task_inputs_embeds_with_programs.insert(0, task_pad_inputs_embeds)
            task_attention_mask_with_programs.insert(0, task_pad_attention_mask)
            task_label_ids_with_programs.insert(0, task_pad_label_ids)
            task_program_intervals = [(x[0] + pad_length, x[1] + pad_length) for x in task_program_intervals]
        else:
            task_inputs_embeds_with_programs.append(task_pad_inputs_embeds)
            task_attention_mask_with_programs.append(task_pad_attention_mask)
            task_label_ids_with_programs.append(task_pad_label_ids)

        # concat all
        inputs_embeds_with_programs.append(torch.cat(task_inputs_embeds_with_programs))
        attention_mask_with_programs.append(torch.cat(task_attention_mask_with_programs))
        label_ids_with_programs.append(torch.cat(task_label_ids_with_programs))
        program_intervals.append(task_program_intervals)

    # stack and check, now we have the three inputs with programs
    inputs_embeds_with_programs = torch.stack(inputs_embeds_with_programs)
    attention_mask_with_programs = torch.stack(attention_mask_with_programs)
    label_ids_with_programs = torch.stack(label_ids_with_programs)
    assert inputs_embeds_with_programs.shape[1] == input_ids.shape[1] + max_num_pairs * ntokens
    assert inputs_embeds_with_programs.shape[:2] == attention_mask_with_programs.shape[:2] == label_ids_with_programs.shape[:2]

    # # debug: assert programs are programs based on stored intervals
    # for embs, attn, lab, intervals in zip(inputs_embeds_with_programs, attention_mask_with_programs, label_ids_with_programs, program_intervals):
    #     for a, b in intervals:
    #         assert torch.equal(embs[a:b], program_embeddings('dummy'))
    #         assert attn[a:b].sum() == attn[a:b].numel()
    #         assert (lab[a:b] == -100).sum() == lab[a:b].numel()

    # # debug: assert no middle padding
    # assert set(torch.unique(attention_mask_with_programs).tolist()).issubset({0, 1})
    # if pad_side == 'left':
    #     assert torch.all(attention_mask_with_programs[:, :-1] <= attention_mask_with_programs[:, 1:])
    # else:
    #     assert torch.all(attention_mask_with_programs[:, :-1] >= attention_mask_with_programs[:, 1:])

    if not attention_cutoff:
        return model(
            inputs_embeds=inputs_embeds_with_programs,
            attention_mask=attention_mask_with_programs,
            labels=label_ids_with_programs,
        ).loss
    else:
        return model(
            inputs_embeds=inputs_embeds_with_programs,
            attention_mask=attention_mask_with_programs,
            labels=label_ids_with_programs,
            program_intervals=program_intervals,
            attend_prev_programs=attend_prev_programs,
        ).loss


def save_latest_checkpoint(model, optimizer, lr_scheduler, global_step, args):
    checkpoint = {
        "global_step": global_step,
        "model_state_dict": model.state_dict(),
        "optimizer_state_dict": optimizer.state_dict(),
        "lr_scheduler_state_dict": lr_scheduler.state_dict(),
        "args": vars(args),  
    }
    # checkpoint_path = os.path.join(args.output_dir, f"checkpoint_{global_step}.pth")
    checkpoint_path = os.path.join(args.output_dir, "checkpoint_latest.pth") #only the latest one is saved
    torch.save(checkpoint, checkpoint_path)
    print(f"Checkpoint saved at {checkpoint_path}")



def main():
    parser = argparse.ArgumentParser()
    parser.add_argument("--tag", type=str, required=True)
    parser.add_argument("--wandb", action="store_true")
    parser.add_argument("--output_dir", type=str, default="./encoder_decoder/outputs")
    parser.add_argument("--log_every", type=int, default=10)
    parser.add_argument("--tracker_project_name", type=str, default="arc")
    parser.add_argument("--save_all_models", action="store_true") # otherwise save only best

    # Debug
    parser.add_argument("--debug", action='store_true')
    parser.add_argument("--debug_len", type=int, default=-1) # two grid -> 1867
    parser.add_argument("--debug_fixed_order", action="store_true")
    parser.add_argument("--debug_random_pad", action="store_true")
    parser.add_argument("--debug_pad_len", type=int, default=-1)
    parser.add_argument("--no_separate_color_tokens", action='store_true')
    parser.add_argument("--no_color_permute", action="store_true")
    parser.add_argument("--no_pair_permute", action="store_true")
    parser.add_argument("--no_d8", action="store_true")
    parser.add_argument("--lr_scheduler", type=str, choices=["cosine", "constant"], default="cosine")

    # Model
    parser.add_argument("--model_name", type=str, default="llama1b")
    parser.add_argument("--flash_attn", action="store_true")
    parser.add_argument("--untrainable_nbit", type=float, choices=[3.6, 4, 8, 16, 32], default=16)
    parser.add_argument("--trainable_nbit", type=int, choices=[16, 32], default=16)
    parser.add_argument("--gradient_checkpointing", action="store_true")
    parser.add_argument("--no_lora", action="store_true")
    parser.add_argument("--thinking_tokens", action="store_true")

    # Gist/thinking tokens
    parser.add_argument("--ntokens", type=int, default=-1)
    parser.add_argument("--attention_cutoff", action="store_true")
    parser.add_argument("--attend_prev_programs", action="store_true")

    # Training
    parser.add_argument("--grad_accum_steps", type=int, default=8)
    parser.add_argument("--train_batch_size", type=int, default=2)
    parser.add_argument("--eval_batch_size", type=int, default=16)
    parser.add_argument("--lr_embedding", type=float, default=2e-5)
    parser.add_argument("--lr_program", type=float, default=2e-4)
    parser.add_argument("--lr_prior", type=float, default=2e-4)
    parser.add_argument("--lr_other", type=float, default=2e-4)
    parser.add_argument("--weight_decay", type=float, default=0.0)
    parser.add_argument("--num_epochs", type=int, default=10000)
    parser.add_argument("--samples_per_epoch", type=int, default=20000)
    parser.add_argument("--eval_epochs", type=int, default=2)
    parser.add_argument("--max_grad_norm", default=1.0, type=float, help="Max gradient norm.")
    parser.add_argument("--optimizer", type=str, choices=["adamw8bit", "adamw", "sgd"], default="adamw")
    parser.add_argument("--dry_train_run", action="store_true")
    parser.add_argument("--dry_eval_run", action="store_true")
    parser.add_argument("--warmup_epochs", type=int, default=1)

    # both data
    parser.add_argument("--num_workers", type=int, default=8)
    parser.add_argument("--min_num_pair", type=int, default=3) # includes test pair
    parser.add_argument("--max_num_pair", type=int, default=8) # includes test pair
    parser.add_argument("--max_seq_len", type=int, default=8192)
    parser.add_argument("--pad_side", type=str, choices=["left", "right"], default="left")

    # re-arc train data
    parser.add_argument("--train_data_dir", type=str, default="./data/re-arc/train_data/tasks")
    parser.add_argument("--no_train_original", action="store_true")
    parser.add_argument("--only_train_original", action="store_true")

    # extra train data
    parser.add_argument("--re_arc_ratio", type=float, default=1.0)
    parser.add_argument("--concept_arc_ratio", type=float, default=0.0)
    parser.add_argument("--arc_heavy_ratio", type=float, default=0.0)

    # augmentation
    parser.add_argument("--extra_augment_ratio", type=float, default=0.0)
    parser.add_argument("--extra_augment_single_grid", action="store_true")

    # eval train data
    parser.add_argument("--eval_train_dir", type=str, default="./data/re-arc/arc_original/training")
    parser.add_argument("--eval_train_select_tasks_path", type=str, default=None)
    parser.add_argument("--eval_train_leave_ns", type=int, nargs="+", default=[0])
    parser.add_argument("--eval_train_leave_ns_inc", action="store_true")
    parser.add_argument("--eval_train_permute_n", type=int, default=0)
    parser.add_argument("--eval_train_augment_n", type=int, default=0)
    parser.add_argument("--eval_train_permute_iters", type=int, default=0)

    # eval eval data (mirror eval train data)
    parser.add_argument("--eval_eval_dir", type=str, default="./data/re-arc/arc_original/evaluation")
    parser.add_argument("--eval_eval_select_tasks_path", type=str, default=None)
    parser.add_argument("--eval_eval_leave_ns", type=int, nargs="+", default=[0])
    parser.add_argument("--eval_eval_leave_ns_inc", action="store_true")
    parser.add_argument("--eval_eval_permute_n", type=int, default=0)
    parser.add_argument("--eval_eval_augment_n", type=int, default=0)
    parser.add_argument("--eval_eval_permute_iters", type=int, default=0)

    # Lora
    parser.add_argument("--lora_rank", type=int, default=256)
    parser.add_argument("--lora_alpha", type=float, default=24.0)
    parser.add_argument("--lora_dropout", type=float, default=0.0)
    parser.add_argument('--lora_target_modules', type=str, nargs="+", default=[
        'q_proj','k_proj','v_proj','o_proj','gate_proj','up_proj','down_proj','embed_tokens','lm_head'
    ])
    parser.add_argument("--no_rslora", action='store_true')

    parser.add_argument("--ntokens", type=int, default=64)
    parser.add_argument("--save_per_steps", type=int, default=5000)
    parser.add_argument("--seed", type=int, default=0)
    args = parser.parse_args()

    # override to debug stuff
    if args.debug:
        args.tag = 'test'
        args.wandb = False
        args.samples_per_epoch = 32
        args.log_every = 1

    # check args
    if args.model_name == "nemo8b":
        assert args.pad_side == "left"
    assert not (args.no_train_original and args.only_train_original)
    assert args.min_num_pair >= 3

    if args.no_lora:
        args.untrainable_nbit = args.trainable_nbit # untrainable become trainable

    args.output_dir = os.path.join(args.output_dir, args.tag)

    # Setup accelerator
    project_config = ProjectConfiguration(project_dir=args.output_dir)
    init_process_process_kwargs = InitProcessGroupKwargs()
    init_process_process_kwargs.timeout = timedelta(seconds=28800)
    os.environ["WANDB_API_KEY"]="8f75801720d1540f03dd3a73e52f11d8ec74f395"
    accelerator = Accelerator(
        gradient_accumulation_steps=args.grad_accum_steps,
        mixed_precision="bf16",
        project_config=project_config,
        log_with="wandb" if args.wandb else None,
        kwargs_handlers=[init_process_process_kwargs],
    )
    
    set_up_main_process_logger(accelerator, logger)
    set_seed(args.seed + accelerator.process_index)
    if accelerator.is_main_process:
        os.makedirs(args.output_dir, exist_ok=True)
        tracker_config = dict(vars(args))
        accelerator.init_trackers(
            args.tracker_project_name,
            tracker_config,
            init_kwargs={"wandb": {
                "name": args.tag,
                "resume": "allow" if args.resume else "never",
            }}
        )
    torch.backends.cuda.matmul.allow_tf32 = True
    logger.info("Accelerator and seed set up.")

    # log args
    logger.info("#### BEGIN ALL ARGUMENTS ####")
    for arg in vars(args):
        logger.info(f"{arg}: {getattr(args, arg)}")
    logger.info("#### END ALL ARGUMENTS ####\n")

    # Load tokenizers
    tokenizer = AutoTokenizer.from_pretrained(MODEL_NAME_TO_PATH[args.model_name], cache_dir='./encoder_decoder_cache')
    assert isinstance(tokenizer, PreTrainedTokenizerFast)
    assert tokenizer.pad_token is None
    assert isinstance(tokenizer.bos_token, str)
    logger.info("Tokenizers loaded and pad tokens handled.")

    # Build base models
    from_pretrained_kwargs = {
        "cache_dir": "./encoder_decoder_cache",
        "low_cpu_mem_usage": True,
    }
    if args.flash_attn:
        from_pretrained_kwargs["attn_implementation"] = "flash_attention_2"
    if args.untrainable_nbit in NBIT_TO_DTYPE:
        from_pretrained_kwargs["torch_dtype"] = NBIT_TO_DTYPE[args.untrainable_nbit]
    elif args.untrainable_nbit == 4:
        from_pretrained_kwargs["quantization_config"] = BitsAndBytesConfig(
            load_in_4bit=True,
            bnb_4bit_quant_type="nf4",
            bnb_4bit_compute_dtype=NBIT_TO_DTYPE[args.trainable_nbit],
        )
    elif args.untrainable_nbit == 3.6:
        from_pretrained_kwargs["quantization_config"] = BitsAndBytesConfig(
            load_in_4bit=True,
            bnb_4bit_quant_type="nf4",
            bnb_4bit_use_double_quant=True,
            bnb_4bit_compute_dtype=NBIT_TO_DTYPE[args.trainable_nbit],
        )
    elif args.untrainable_nbit == 8:
        # wtf why this more memory
        from_pretrained_kwargs["quantization_config"] = BitsAndBytesConfig(load_in_8bit=True)
    else:
        raise ValueError(f"unrecognized untrainable_nbit {args.untrainable_nbit}")

    global_step = 0
    if args.resume and os.path.exists(latest_checkpoint_path):
        logger.info(f"Resuming from {latest_checkpoint_path} ...")
        checkpoint = torch.load(os.path.join(latest_checkpoint_path, "model.pth"), map_location="cpu")
        base_model = MyLlamaForCausalLM(checkpoint["model_config"]) 
        base_model.load_state_dict(checkpoint["model_state_dict"])  
        global_step = checkpoint["global_step"]
        logger.info(f"Model loaded from checkpoint at step {global_step}")
    else:
        base_model = MyLlamaForCausalLM.from_pretrained(
            pretrained_model_name_or_path=MODEL_NAME_TO_PATH[args.model_name],
            **from_pretrained_kwargs,
        )
        logger.info("🚀 Loading model from `from_pretrained()`")

    if args.untrainable_nbit in [4, 8]:
        base_model = prepare_model_for_kbit_training(
            base_model,
            use_gradient_checkpointing=args.gradient_checkpointing,
            gradient_checkpointing_kwargs={"use_reentrant": False},
        )
    else:
        if args.gradient_checkpointing:
            base_model.gradient_checkpointing_enable(gradient_checkpointing_kwargs={"use_reentrant": False})

    logger.info("Base models loaded.")
    # for thinking tokens
    if args.thinking_tokens:
        # initialize program embeddings
        thinking_embeddings = ProgramEmbeddings(
            embedding=initialize_program_embeddings(
                base_model.model.embed_tokens.weight.data.detach().clone(),
                accelerator,
                ntokens=args.ntokens,
            ),
        )
  
        for param in thinking_embeddings.parameters():
            param.requires_grad = True
     
        for name, param in thinking_embeddings.named_parameters():
            assert param.requires_grad
            param.data = param.data.to(NBIT_TO_DTYPE[args.trainable_nbit])
        
        thinking_embeddings_n_params = sum(p.numel() for p in thinking_embeddings.parameters())
        logger.info(f'thking embeddings size {round(get_memory_footprint(thinking_embeddings) / 1024 ** 3, 2)}GB')

    # initialize program embeddings
    prior_embeddings = None
    program_embeddings = None
    if args.ntokens > 0:
        prior_embeddings = ProgramEmbeddings(
            embedding=initialize_program_embeddings(
                base_model.model.embed_tokens.weight.data.detach().clone(),
                accelerator,
                ntokens=args.ntokens,
                cov_scale=1e-9,
            ),
        )
        program_embeddings = ProgramEmbeddings(
            embedding=initialize_program_embeddings(
                base_model.model.embed_tokens.weight.data.detach().clone(),
                accelerator,
                ntokens=args.ntokens,
                cov_scale=1e-9,
            ),
        )
        logger.info("Prior & Program embeddings initialized.")

    # only keep these tokens, resize model embedding (eos == pad)
    # we do not include program tokens here, those are added later during training and inference
    keep_tokens = [str(i) for i in range(31)] # dim
    keep_tokens += [tokenizer.bos_token, tokenizer.eos_token, "\n", "input", "output", "pad"]
    assert len(set(keep_tokens)) == len(keep_tokens)

    keep_token_ids = []
    for token in keep_tokens:
        token_id = tokenizer(token)["input_ids"] # type: ignore
        assert isinstance(token_id, list) and len(token_id) == 2 # with start token
        keep_token_ids.append(token_id[1])
    assert len(set(keep_token_ids)) == len(keep_token_ids)

    color_embeddings = None
    if not args.no_separate_color_tokens:
        color_embeddings = initialize_program_embeddings(
            base_model.model.embed_tokens.weight.data.detach().clone(),
            accelerator,
            ntokens=10,
            cov_scale=1.0,
        )

    # this breaks embedding tying, but whatever
    with torch.no_grad():
        # subset embeddings and lmheads
        assert base_model.model.embed_tokens.weight.shape == base_model.lm_head.weight.shape
        base_model.model.embed_tokens.weight = nn.Parameter(base_model.model.embed_tokens.weight[keep_token_ids])
        base_model.model.embed_tokens.num_embeddings = len(keep_token_ids) # type: ignore
        assert base_model.lm_head.bias is None
        base_model.lm_head.weight = nn.Parameter(base_model.lm_head.weight[keep_token_ids])
        base_model.lm_head.out_features = len(keep_token_ids)
        base_model.config.tie_word_embeddings = False

        if not args.no_separate_color_tokens:
            assert isinstance(color_embeddings, torch.Tensor)
            base_model.model.embed_tokens.weight = nn.Parameter(torch.cat([color_embeddings, base_model.model.embed_tokens.weight]))
            base_model.model.embed_tokens.num_embeddings += 10 # type: ignore
            base_model.lm_head.weight = nn.Parameter(torch.cat([color_embeddings, base_model.lm_head.weight]))
            base_model.lm_head.out_features += 10

    if not args.no_separate_color_tokens:
        keep_tokens = [f"c{c}" for c in range(10)] + keep_tokens

    # update configs
    assert base_model.config.vocab_size and base_model.config.bos_token_id and base_model.config.eos_token_id
    base_model.config.vocab_size = len(keep_token_ids) + (0 if args.no_separate_color_tokens else 10)
    base_model.config.bos_token_id = keep_tokens.index(tokenizer.bos_token) # type: ignore
    base_model.config.eos_token_id = keep_tokens.index(tokenizer.eos_token) # type: ignore

    # create custom tokenizer
    arc_tokenizer = ARCTokenizer(
        tokens=keep_tokens, # type: ignore
        bos_token=tokenizer.bos_token,
        eos_token=tokenizer.eos_token, # type: ignore
        pad_token="pad",
    )
    del tokenizer
    tokenizer = arc_tokenizer

    # lora
    model = None
    if args.no_lora:
        model = base_model
    else:
        peft_config = LoraConfig(
            r=args.lora_rank,
            lora_alpha=args.lora_alpha,
            lora_dropout=args.lora_dropout,
            target_modules=args.lora_target_modules,
            use_rslora=not args.no_rslora,
            task_type=TaskType.CAUSAL_LM,
        )
        model = get_peft_model(base_model, peft_config)
    logger.info("LoRA-wrapped models initialized (optional)")

    # ensure require grad
    if prior_embeddings is not None:
        for param in prior_embeddings.parameters():
            param.requires_grad = True
    if program_embeddings is not None:
        for param in program_embeddings.parameters():
            param.requires_grad = True

    # convert model weights
    for name, param in model.named_parameters():
        if param.requires_grad:
            param.data = param.data.to(NBIT_TO_DTYPE[args.trainable_nbit])
    if prior_embeddings is not None:
        for name, param in prior_embeddings.named_parameters():
            assert param.requires_grad
            param.data = param.data.to(NBIT_TO_DTYPE[args.trainable_nbit])
    if program_embeddings is not None:
        for name, param in program_embeddings.named_parameters():
            assert param.requires_grad
            param.data = param.data.to(NBIT_TO_DTYPE[args.trainable_nbit])
    logger.info(f'converted trainable model weights to {NBIT_TO_DTYPE[args.trainable_nbit]}')

    # number of parameters
    print_trainable_parameters(model)
    if prior_embeddings is not None:
        prior_embeddings_n_params = sum(p.numel() for p in prior_embeddings.parameters())
        logger.info(f'prior embedding params {three_commas(prior_embeddings_n_params)}')
    if program_embeddings is not None:
        program_embeddings_n_params = sum(p.numel() for p in program_embeddings.parameters())
        logger.info(f'program embedding params {three_commas(program_embeddings_n_params)}')

    # model size
    logger.info(f'model size {round(model.get_memory_footprint() / 1024 ** 3, 2)}GB')
    if prior_embeddings is not None:
        logger.info(f'prior embeddings size {round(get_memory_footprint(prior_embeddings) / 1024 ** 3, 2)}GB')
    if program_embeddings is not None:
        logger.info(f'program embeddings size {round(get_memory_footprint(program_embeddings) / 1024 ** 3, 2)}GB')

    # Build training dataset
    train_dataset = TrainDataset(
        train_data_dir=args.train_data_dir,
        eval_train_dir=args.eval_train_dir,
        re_arc_ratio=args.re_arc_ratio,
        concept_arc_ratio=args.concept_arc_ratio,
        arc_heavy_ratio=args.arc_heavy_ratio,
        tokenizer=tokenizer,
        total_steps=args.samples_per_epoch,
        extra_augment_ratio=args.extra_augment_ratio,
        extra_augment_single_grid=args.extra_augment_single_grid,
        seed=args.seed,
        process_index=accelerator.process_index,
        debug_fixed_order=args.debug_fixed_order,
        debug_random_pad=args.debug_random_pad,
        debug_pad_len=args.debug_pad_len,
        pad_side=args.pad_side,
        no_color_permute=args.no_color_permute,
        no_pair_permute=args.no_pair_permute,
        no_d8=args.no_d8,
        min_num_pair=args.min_num_pair,
        max_num_pair=args.max_num_pair,
        no_train_original=args.no_train_original,
        only_train_original=args.only_train_original,
        debug_len=args.debug_len,
        num_workers=args.num_workers,
        no_separate_color_tokens=args.no_separate_color_tokens,
        max_seq_len=args.max_seq_len,
        ntokens=args.ntokens,
    )
    # special token id
    thinking_token_id = 666
    train_collate_fn = partial(collate_fn_train, dataset=train_dataset,ntokens = args.ntokens, special_token_id = thinking_token_id)
    if args.debug_len > 0:
        train_collate_fn = partial(collate_fn_train_dummy, dataset=train_dataset)
    train_loader = DataLoader(
        train_dataset,
        batch_size=args.train_batch_size,
        shuffle=False, # this doesn't matter, collate does all the work
        collate_fn=train_collate_fn,
        drop_last=True,
        num_workers=args.num_workers,
    )
    logger.info(f"len(train_dataset) = {len(train_dataset)}")
    logger.info(f"len(train_loader) = {len(train_loader)}")

    # Param groups for LoRA
    embedding_params = []
    other_params = []
    for name, param in model.named_parameters():
        if param.requires_grad:
            if "embed" in name or "lm_head" in name:
                embedding_params.append(param)
            else:
                other_params.append(param)
    prior_params = [param for param in prior_embeddings.parameters()] if prior_embeddings is not None else []
    program_params = [param for param in program_embeddings.parameters()] if program_embeddings is not None else []

    optimizer_grouped_params = [
        {"params": embedding_params, "lr": args.lr_embedding},
        {"params": prior_params, "lr": args.lr_prior},
        {"params": program_params, "lr": args.lr_program},
        {"params": other_params, "lr": args.lr_other},
    ]
    all_params = embedding_params + prior_params + program_params + other_params
    if args.optimizer == 'adamw':
        optimizer = torch.optim.AdamW(optimizer_grouped_params, weight_decay=args.weight_decay) # type: ignore
    elif args.optimizer == 'adamw8bit':
        optimizer = bnb.optim.Adam8bit(optimizer_grouped_params, weight_decay=args.weight_decay)
        # optimizer = bnb.optim.PagedAdamW(optimizer_grouped_params, weight_decay=args.weight_decay)
    else:
        optimizer = torch.optim.SGD(optimizer_grouped_params) # type: ignore
    logger.info(f"Optimizer with {len(embedding_params)} embed-params lr={args.lr_embedding}")
    logger.info(f"Optimizer with {len(prior_params)} prior-params lr={args.lr_prior}")
    logger.info(f"Optimizer with {len(program_params)} program-params lr={args.lr_program}")
    logger.info(f"Optimizer with {len(other_params)} other-params lr={args.lr_other}")

    # LR schedule
    steps_per_epoch = args.samples_per_epoch // (args.train_batch_size * args.grad_accum_steps * accelerator.num_processes)
    num_training_steps = steps_per_epoch * args.num_epochs
    if args.lr_scheduler == 'cosine':
        lr_scheduler = get_cosine_schedule_with_warmup(
            optimizer,
            num_warmup_steps=steps_per_epoch * args.grad_accum_steps * args.warmup_epochs,
            num_training_steps=num_training_steps * args.grad_accum_steps,
        )
    else:
        lr_scheduler = get_constant_schedule_with_warmup(
            optimizer=optimizer,
            num_warmup_steps=steps_per_epoch * args.grad_accum_steps * args.warmup_epochs,
        )
    logger.info(f'lr scheduler with {steps_per_epoch} warmup steps')

    # Prepare with accelerator
    (
        model,
        prior_embeddings,
        program_embeddings,
        optimizer,
        train_loader,
    ) = accelerator.prepare(
        model,
        prior_embeddings,
        program_embeddings,
        optimizer,
        train_loader,
    )
    assert isinstance(model, (nn.Module, DistributedDataParallel))
    if program_embeddings is not None:
        assert isinstance(program_embeddings, (ProgramEmbeddings, DistributedDataParallel))
    if prior_embeddings is not None:
        assert isinstance(prior_embeddings, (ProgramEmbeddings, DistributedDataParallel))

    if args.dry_train_run:
        for _ in tqdm(train_loader, total=len(train_loader)):
            pass
        exit()

    # Build evaluation datasets
    eval_train_dataset = EvalDataset(
        args.eval_train_dir,
        select_tasks_path=args.eval_train_select_tasks_path,
        leave_ns=args.eval_train_leave_ns,
        leave_ns_inc=args.eval_train_leave_ns_inc,
        permute_n=args.eval_train_permute_n,
        augment_n=args.eval_train_augment_n,
        permute_iters=args.eval_train_permute_iters,
        seed=args.seed,
        tokenizer=tokenizer,
        debug_random_pad=args.debug_random_pad,
        debug_pad_len=args.debug_pad_len,
        pad_side=args.pad_side,
        debug_len=args.debug_len,
        no_separate_color_tokens=args.no_separate_color_tokens,
        max_seq_len=args.max_seq_len,
    )
    eval_eval_dataset = EvalDataset(
        eval_dir=args.eval_eval_dir,
        select_tasks_path=args.eval_eval_select_tasks_path,
        leave_ns=args.eval_eval_leave_ns,
        leave_ns_inc=args.eval_eval_leave_ns_inc,
        permute_n=args.eval_eval_permute_n,
        augment_n=args.eval_eval_augment_n,
        permute_iters=args.eval_eval_permute_iters,
        seed=args.seed,
        tokenizer=tokenizer,
        debug_random_pad=args.debug_random_pad,
        debug_pad_len=args.debug_pad_len,
        pad_side=args.pad_side,
        debug_len=args.debug_len,
        no_separate_color_tokens=args.no_separate_color_tokens,
        max_seq_len=args.max_seq_len,
    )
    eval_collate_fn = partial(collate_fn_eval, dataset=eval_train_dataset)
    if args.debug_len > 0:
        eval_collate_fn = partial(collate_fn_eval_dummy, dataset=eval_train_dataset)

    logger.info(f'======= TRAINING INFO START =======')
    logger.info(f'num_epochs={args.num_epochs}')
    logger.info(f'train_batch_size={args.train_batch_size}')
    logger.info(f'grad_accum_steps={args.grad_accum_steps}')
    logger.info(f'accelerator.num_processes={accelerator.num_processes}')
    logger.info(f'steps_per_epoch={steps_per_epoch}')
    logger.info(f'{three_commas(sum(p.numel() for p in all_params))} trainable params')
    logger.info(f'======= TRAINING INFO END =======\n')

    global_step = 0
    progress_bar = tqdm(
        range(num_training_steps),
        desc="Steps",
        # Only show the progress bar once on each machine.
        disable=not accelerator.is_local_main_process,
    )
    progress_bar.set_description("Total Train Steps")

    # model saving
    last_save_model_path = None
    epoch_to_eval_exact_acc = {}

    # train!
    for epoch in range(args.num_epochs):
        model.train()
        if prior_embeddings is not None:
            prior_embeddings.train()
        if program_embeddings is not None:
            program_embeddings.train()

        ce_loss_accum = 0.0
        grad_norm_accum = 0.0
        pad_side = 'right'

        for batch_data in train_loader:
            input_ids = batch_data["input_ids"].to(accelerator.device)
            attention_mask = batch_data["attention_mask"].to(accelerator.device)
            label_ids = batch_data["label_ids"].to(accelerator.device)
            input_ids_lens = batch_data["input_ids_lens"]
            pair_start_idxs = batch_data["pair_start_idxs"]

<<<<<<< HEAD
            if args.thinking_tokens:
                ntokens = args.ntokens
                batch_size = len(input_ids[0])
                module = model.module if isinstance(model, DistributedDataParallel) else model
                embed_tokens = module.model.embed_tokens if hasattr(module.model, "embed_tokens") else module.model.model.embed_tokens
                dtype, device = input_ids[0].dtype, input_ids[0].device
                # thinking_inputs_embeds = thinking_embeddings("dummy")[None, ...].expand(batch_size, -1, -1)
                mask = (x == thinking_token_id).unsqueeze(-1)
                inputs_embeds = [embed_tokens(pair_input_ids) for pair_input_ids in input_ids]
                input_embeds = torch.where(mask, thinking_embeddings, inputs_embeds)

                # extra_program_attention_mask = torch.full((batch_size, ntokens), 1, device=device, dtype=dtype)
                # extra_program_label_ids = torch.full((batch_size, ntokens), -100, device=device, dtype=dtype)
                # pad_embeds = embed_tokens(torch.tensor(tokenizer.pad_token_id, device=device))
                # inputs_embeds = [embed_tokens(pair_input_ids) for pair_input_ids in input_ids]
                # with_thiking_embeds = insert_based_on_sides(
                #     data=inputs_embeds,
                #     to_insert=thinking_inputs_embeds,
                #     insert_side="right",
                #     pad_side=pad_side,
                #     pad_id=pad_embeds,
                # )
                # with_thinking_attention_mask = insert_based_on_sides(
                #     data=attention_mask,
                #     to_insert=extra_program_attention_mask,
                #     insert_side="right",
                #     pad_side=pad_side,
                #     pad_id=pad_embeds,
                # )

                # with_thinking_labels = insert_based_on_sides(
                #     data=label_ids,
                #     to_insert=extra_program_attention_mask,
                #     lens=extra_program_label_ids,
                #     insert_side="right",
                #     pad_side=pad_side,
                #     pad_id=pad_embeds,
                # )
                
                

            with accelerator.accumulate(model):
=======
            with accelerator.accumulate(model, prior_embeddings, program_embeddings):
>>>>>>> b6549892
                with accelerator.autocast():
                    ce_loss = model_loss(
                        model=model,
                        tokenizer=tokenizer,
                        prior_embeddings=prior_embeddings,
                        program_embeddings=program_embeddings,
                        input_ids=input_ids,
                        attention_mask=attention_mask,
                        label_ids=label_ids,
                        input_ids_lens=input_ids_lens,
                        pair_start_idxs=pair_start_idxs,
                        ntokens=args.ntokens,
                        pad_side=args.pad_side,
                        attention_cutoff=args.attention_cutoff,
                        attend_prev_programs=args.attend_prev_programs,
                    )

                avg_ce_loss = accelerator.gather(ce_loss.repeat(args.train_batch_size)).mean() # type: ignore
                ce_loss_accum += avg_ce_loss.item() / args.grad_accum_steps

                accelerator.backward(ce_loss)
                if accelerator.sync_gradients:
                    grad_norm_accum += accelerator.clip_grad_norm_(all_params, args.max_grad_norm).item() / args.grad_accum_steps # type: ignore
                optimizer.step()
                lr_scheduler.step()
                optimizer.zero_grad()

            if accelerator.sync_gradients:
                global_step += 1
                if global_step % args.log_every == 0:
                    progress_bar.update(args.log_every)
                    try:
                        accelerator.log({
                            "train/ce_loss": ce_loss_accum,
                            "train/grad_norm": grad_norm_accum,
                            "train/lr_embedding": lr_scheduler.get_last_lr()[0],
                            "train/lr_prior": lr_scheduler.get_last_lr()[1],
                            "train/lr_program": lr_scheduler.get_last_lr()[2],
                            "train/lr_other": lr_scheduler.get_last_lr()[3],
                        }, step=global_step)
                    except:
                        logger.info(f"wandb failed on process {accelerator.process_index}, skipping the error")

                ce_loss_accum = 0.0
                grad_norm_accum = 0.0

        # Evaluate every N epochs
        if (epoch + 1) % args.eval_epochs == 0:
            train_exact_acc, train_valid_grid, train_correct_grid_dim, train_token_acc, train_relaxed_token_acc, train_texts, \
                train_votes, train_competition_sub_acc, train_competition_all_acc, _ = evaluate(
                task_to_ttt_path=None,
                ttt_param_names=None,
                model=model,
                prior_embeddings=prior_embeddings,
                program_embeddings=program_embeddings,
                tokenizer=tokenizer,
                dataset=eval_train_dataset,
                accelerator=accelerator,
                batch_size=args.eval_batch_size,
                collate_fn=eval_collate_fn,
                dry_eval_run=args.dry_eval_run,
                output_dir=args.output_dir,
                ntokens=args.ntokens,
                attention_cutoff=args.attention_cutoff,
                attend_prev_programs=args.attend_prev_programs,
            )
            eval_exact_acc, eval_valid_grid, eval_correct_grid_dim, eval_token_acc, eval_relaxed_token_acc, eval_texts, \
                eval_votes, eval_competition_sub_acc, eval_competition_all_acc, _ = evaluate(
                task_to_ttt_path=None,
                ttt_param_names=None,
                model=model,
                prior_embeddings=prior_embeddings,
                program_embeddings=program_embeddings,
                tokenizer=tokenizer,
                dataset=eval_eval_dataset,
                accelerator=accelerator,
                batch_size=args.eval_batch_size,
                collate_fn=eval_collate_fn,
                dry_eval_run=args.dry_eval_run,
                output_dir=args.output_dir,
                ntokens=args.ntokens,
                attention_cutoff=args.attention_cutoff,
                attend_prev_programs=args.attend_prev_programs,
            )

            if accelerator.is_main_process:
                eval_metric_dict = {
                    "eval/train_exact_acc": train_exact_acc,
                    "eval/train_valid_grid": train_valid_grid,
                    "eval/train_correct_grid_dim": train_correct_grid_dim,
                    "eval/train_token_acc": train_token_acc,
                    "eval/train_relaxed_token_acc": train_relaxed_token_acc,
                    "eval/train_competition_sub_acc": train_competition_sub_acc,
                    "eval/train_competition_all_acc": train_competition_all_acc,
                    "eval/eval_exact_acc": eval_exact_acc,
                    "eval/eval_valid_grid": eval_valid_grid,
                    "eval/eval_correct_grid_dim": eval_correct_grid_dim,
                    "eval/eval_token_acc": eval_token_acc,
                    "eval/eval_relaxed_token_acc": eval_relaxed_token_acc,
                    "eval/eval_competition_sub_acc": eval_competition_sub_acc,
                    "eval/eval_competition_all_acc": eval_competition_all_acc,
                }
                logger.info(f'Evaluation results:\n{pprint.pformat(eval_metric_dict, indent=4)}')
                try:
                    accelerator.log(eval_metric_dict, step=global_step)
                except:
                    logger.info(f"wandb failed on process {accelerator.process_index}, skipping the error")

                # Save outputs
                save_eval_train_pred_gt_path = os.path.join(args.output_dir, f"eval_train_{epoch+1}_pred_gt.json")
                save_eval_eval_pred_gt_path = os.path.join(args.output_dir, f"eval_eval_{epoch+1}_pred_gt.json")
                with open(save_eval_train_pred_gt_path, 'w') as f:
                    json.dump(train_texts, f)
                with open(save_eval_eval_pred_gt_path, 'w') as f:
                    json.dump(eval_texts, f)
                logger.info(f"Saved eval train pred gt to {save_eval_train_pred_gt_path}")
                logger.info(f"Saved eval eval pred gt to {save_eval_eval_pred_gt_path}")

                # save votes
                save_eval_train_vote_path = os.path.join(args.output_dir, f"eval_train_{epoch+1}_vote.json")
                save_eval_eval_vote_path = os.path.join(args.output_dir, f"eval_eval_{epoch+1}_vote.json")
                with open(save_eval_train_vote_path, 'w') as f:
                    json.dump(train_votes, f)
                with open(save_eval_eval_vote_path, 'w') as f:
                    json.dump(eval_votes, f)
                logger.info(f"Saved eval train vote to {save_eval_train_vote_path}")
                logger.info(f"Saved eval eval vote to {save_eval_eval_vote_path}")

                # Save model
                do_save_model = args.save_all_models
                if not args.save_all_models:
                    if (not epoch_to_eval_exact_acc) or eval_exact_acc >= max(epoch_to_eval_exact_acc.values()):
                        do_save_model = True

                if do_save_model:
                    if (not args.save_all_models) and (last_save_model_path is not None):
                        save_model_path, save_prior_embeddings_path, save_program_embeddings_path = last_save_model_path
                        rm_cmd = f"rm -rf {save_model_path}"
                        if save_prior_embeddings_path is not None:
                            rm_cmd += f" {save_prior_embeddings_path}"
                        if save_program_embeddings_path is not None:
                            rm_cmd += f" {save_program_embeddings_path}"
                        os.system(rm_cmd)
                    last_save_model_path = save_train_model(
                        model=model,
                        prior_embeddings=prior_embeddings,
                        program_embeddings=program_embeddings,
                        output_dir=args.output_dir,
                        epoch=epoch,
                    )
                epoch_to_eval_exact_acc[epoch] = eval_exact_acc

    accelerator.end_training()
    logger.info("All done training.")


if __name__ == "__main__":
    main()<|MERGE_RESOLUTION|>--- conflicted
+++ resolved
@@ -778,16 +778,10 @@
         program_embeddings: Optional[Union[ProgramEmbeddings, DistributedDataParallel]],
         output_dir: str,
         epoch: int,
-<<<<<<< HEAD
-        global_step: int,
-    ) -> str:
-    save_enc_path = os.path.join(output_dir, f"lora_epoch_{epoch+1}")
-=======
     ) -> Tuple[str, Optional[str], Optional[str]]:
 
     # model
     save_model_path = os.path.join(output_dir, f"lora_epoch_{epoch+1}")
->>>>>>> b6549892
     module = model.module if isinstance(model, DistributedDataParallel) else model
     module.save_pretrained(save_model_path, save_embedding_layers=True)
     logger.info(f"Saved model to {save_model_path}")
@@ -1579,52 +1573,7 @@
             input_ids_lens = batch_data["input_ids_lens"]
             pair_start_idxs = batch_data["pair_start_idxs"]
 
-<<<<<<< HEAD
-            if args.thinking_tokens:
-                ntokens = args.ntokens
-                batch_size = len(input_ids[0])
-                module = model.module if isinstance(model, DistributedDataParallel) else model
-                embed_tokens = module.model.embed_tokens if hasattr(module.model, "embed_tokens") else module.model.model.embed_tokens
-                dtype, device = input_ids[0].dtype, input_ids[0].device
-                # thinking_inputs_embeds = thinking_embeddings("dummy")[None, ...].expand(batch_size, -1, -1)
-                mask = (x == thinking_token_id).unsqueeze(-1)
-                inputs_embeds = [embed_tokens(pair_input_ids) for pair_input_ids in input_ids]
-                input_embeds = torch.where(mask, thinking_embeddings, inputs_embeds)
-
-                # extra_program_attention_mask = torch.full((batch_size, ntokens), 1, device=device, dtype=dtype)
-                # extra_program_label_ids = torch.full((batch_size, ntokens), -100, device=device, dtype=dtype)
-                # pad_embeds = embed_tokens(torch.tensor(tokenizer.pad_token_id, device=device))
-                # inputs_embeds = [embed_tokens(pair_input_ids) for pair_input_ids in input_ids]
-                # with_thiking_embeds = insert_based_on_sides(
-                #     data=inputs_embeds,
-                #     to_insert=thinking_inputs_embeds,
-                #     insert_side="right",
-                #     pad_side=pad_side,
-                #     pad_id=pad_embeds,
-                # )
-                # with_thinking_attention_mask = insert_based_on_sides(
-                #     data=attention_mask,
-                #     to_insert=extra_program_attention_mask,
-                #     insert_side="right",
-                #     pad_side=pad_side,
-                #     pad_id=pad_embeds,
-                # )
-
-                # with_thinking_labels = insert_based_on_sides(
-                #     data=label_ids,
-                #     to_insert=extra_program_attention_mask,
-                #     lens=extra_program_label_ids,
-                #     insert_side="right",
-                #     pad_side=pad_side,
-                #     pad_id=pad_embeds,
-                # )
-                
-                
-
-            with accelerator.accumulate(model):
-=======
             with accelerator.accumulate(model, prior_embeddings, program_embeddings):
->>>>>>> b6549892
                 with accelerator.autocast():
                     ce_loss = model_loss(
                         model=model,
