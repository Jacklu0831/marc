--- conflicted
+++ resolved
@@ -1393,21 +1393,8 @@
             return torch.cat([data, to_insert], dim=1)
 
 
-def example_loss_function(logits, labels):
-    """
-    计算交叉熵损失
-    
-    参数:
-      logits (Tensor): 模型输出，形状为 (batch_size, seq_len, num_classes)
-      labels (Tensor): 标签，形状为 (batch_size, seq_len)，其中每个值为类别索引
-    返回:
-      loss (Tensor): 计算得到的交叉熵损失
-    """
-    batch_size, seq_len, num_classes = logits.size()
-    logits_flat = logits.view(-1, num_classes)
-    labels_flat = labels.view(-1)
-    loss = F.cross_entropy(logits_flat, labels_flat)
-    return loss
+
+
 
 
 
@@ -1419,11 +1406,7 @@
     parser.add_argument("--wandb", action="store_true")
     parser.add_argument("--output_dir", type=str, default="./encoder_decoder/outputs")
     parser.add_argument("--log_every", type=int, default=10)
-<<<<<<< HEAD
-    parser.add_argument("--save_every", type=int, default=5000)
-=======
     parser.add_argument("--save_every", type=int, default=250)
->>>>>>> 58e760c3
     parser.add_argument("--tracker_project_name", type=str, default="arc")
     parser.add_argument("--save_all_models", action="store_true") # otherwise save only best
 
@@ -1438,11 +1421,6 @@
     parser.add_argument("--no_color_permute", action="store_true")
     parser.add_argument("--no_pair_permute", action="store_true")
     parser.add_argument("--no_d8", action="store_true")
-<<<<<<< HEAD
-    parser.add_argument("--lr_scheduler", type=str, choices=["cosine", "constant"], default="cosine")
-    parser.add_argument("--resume_debug", action='store_true')
-=======
->>>>>>> 58e760c3
 
     # Model
     parser.add_argument("--model_name", type=str, default="llama1b")
@@ -1565,19 +1543,7 @@
         args.wandb = False
         args.samples_per_epoch = 8
         args.log_every = 1
-<<<<<<< HEAD
-    # breakpoint recovery
-    if args.resume_debug:
-        args.save_every = 5
-        args.tag = 'test'
-        args.wandb = True
-        args.samples_per_epoch = 32
-        args.num_epochs = 20
-        args.log_every = 1
-    run_id = None
-=======
         args.debug_no_resume = True
->>>>>>> 58e760c3
 
     # check args
     if args.model_name == "nemo8b":
@@ -1608,9 +1574,6 @@
     )
     set_up_main_process_logger(accelerator, logger)
     set_seed(args.seed + accelerator.process_index)
-<<<<<<< HEAD
-    # breakpoint recovery
-=======
 
     # recovery_state_file is only not none if it exists has the valid keys
     # state file is saved after all accelerator state, so if state file is valid then so is everything before
@@ -1629,49 +1592,24 @@
             recovery_state_file = None
             logger.info(f'could not load state file due to {e}')
 
->>>>>>> 58e760c3
     if accelerator.is_main_process:
 
         os.makedirs(args.output_dir, exist_ok=True)
         tracker_config = dict(vars(args))
-<<<<<<< HEAD
-        if os.path.exists(checkpoint_dir):
-            state_file = os.path.join(checkpoint_dir, "training_state.json")
-            if os.path.exists(state_file):
-                with open(state_file, "r") as f:
-                    state = json.load(f)
-                run_id = state.get("run_id")
-=======
 
         # recovery get runid
         wandb_init_args = {"name": args.tag}
         if (recovery_state_file is not None) and args.wandb:
             wandb_init_args['id'] = recovery_state_file["run_id"]
             wandb_init_args['resume'] = 'allow'
->>>>>>> 58e760c3
 
         accelerator.init_trackers(
             args.tracker_project_name,
             tracker_config,
-<<<<<<< HEAD
-            init_kwargs={"wandb": {
-                "name": args.tag,
-                "resume": "allow" ,
-                "id": run_id if run_id else None,
-            }}
-        )
-    # print(f"WandB run ID: {wandb.run}")
-    if not args.wandb:
-        print("Warning: WandB logging is disabled!")
-
-    assert wandb.run is not None, "wandb.run is None, WandB initialization failed!"
-    torch.backends.cuda.matmul.allow_tf32 = True
-=======
             init_kwargs={"wandb": wandb_init_args}
         )
     if not args.no_tf32:
         torch.backends.cuda.matmul.allow_tf32 = True
->>>>>>> 58e760c3
     logger.info("Accelerator and seed set up.")
 
     # log args
@@ -1956,11 +1894,6 @@
             optimizer=optimizer,
             num_warmup_steps=steps_per_epoch * args.grad_accum_steps * args.warmup_epochs,
         )
-<<<<<<< HEAD
-    logger.info(f'lr scheduler with {steps_per_epoch} warmup steps')
-    # breakpoint recovery
-    accelerator.register_for_checkpointing(lr_scheduler)
-=======
 
     # lr scheduler is not automatically registered, do that
     accelerator.register_for_checkpointing(lr_scheduler)
@@ -1974,7 +1907,6 @@
     )
     # program_loss_lambda_scheduler.visualize(num_training_steps, 'program.jpg')
 
->>>>>>> 58e760c3
     # Prepare with accelerator
     (
         model,
@@ -1989,28 +1921,6 @@
         optimizer,
         train_loader,
     )
-<<<<<<< HEAD
-    # breakpoint recovery
-    resume_batch_idx = 0 
-    if os.path.exists(checkpoint_dir) and any(os.listdir(checkpoint_dir)):
-        accelerator.print("Loading checkpoint from", checkpoint_dir)
-        accelerator.load_state(checkpoint_dir)
-        state_file = os.path.join(checkpoint_dir, "training_state.json")
-        if os.path.exists(state_file):
-            with open(state_file, "r") as f:
-                state = json.load(f)
-            global_step = state.get("global_step")
-            start_epoch = state.get("epoch")
-            resume_batch_idx = state.get("batch_idx")
-            run_id = state.get("run_id")
-        else:
-            global_step = 0
-            start_epoch = 0
-        accelerator.print(f"Resumed training from epoch {start_epoch}, global_step {global_step}")
-    else:
-        global_step = 0
-        start_epoch = 0
-=======
 
     # recovery
     start_epoch = 0
@@ -2023,7 +1933,6 @@
         global_step = recovery_state_file["global_step"]
         resume_batch_idx = recovery_state_file["batch_idx"]
 
->>>>>>> 58e760c3
     assert isinstance(model, (nn.Module, DistributedDataParallel))
     if program_embeddings is not None:
         assert isinstance(program_embeddings, (ProgramEmbeddings, DistributedDataParallel))
@@ -2085,10 +1994,6 @@
     logger.info(f'{three_commas(sum(p.numel() for p in all_params))} trainable params')
     logger.info(f'======= TRAINING INFO END =======\n')
 
-<<<<<<< HEAD
-    # global_step = 0
-=======
->>>>>>> 58e760c3
     progress_bar = tqdm(
         range(num_training_steps),
         desc="Steps",
@@ -2107,15 +2012,7 @@
         progress_bar.update(global_step)
 
     # train!
-<<<<<<< HEAD
-    # breakpoint recovery
-    accelerator.print(f"Strat training from epoch {start_epoch}, global step{global_step}")
-
-    progress_bar.update(global_step)
-    for epoch in range(start_epoch,args.num_epochs):
-=======
     for epoch in range(start_epoch, args.num_epochs):
->>>>>>> 58e760c3
         model.train()
         if prior_embeddings is not None:
             prior_embeddings.train()
@@ -2126,12 +2023,6 @@
         program_loss_accum = 0.0
         total_loss_accum = 0.0
         grad_norm_accum = 0.0
-<<<<<<< HEAD
-        # breakpoint recovery
-        for batch_idx, batch_data in enumerate(train_loader):
-            if epoch == start_epoch and batch_idx < resume_batch_idx:
-                continue
-=======
 
         train_dataset.set_rngs(epoch)
         for batch_idx, batch_data in enumerate(train_loader):
@@ -2139,7 +2030,6 @@
             if epoch == start_epoch and batch_idx < resume_batch_idx:
                 continue
 
->>>>>>> 58e760c3
             input_ids = batch_data["input_ids"].to(accelerator.device)
             attention_mask = batch_data["attention_mask"].to(accelerator.device)
             label_ids = batch_data["label_ids"].to(accelerator.device)
@@ -2204,18 +2094,7 @@
                 program_loss_accum = 0.0
                 total_loss_accum = 0.0
                 grad_norm_accum = 0.0
-                # breakpoint recovery
-                if global_step % args.save_every == 0 :
-                    
-                    if accelerator.is_main_process:
-                        if os.path.exists(checkpoint_dir):
-                            shutil.rmtree(checkpoint_dir) 
-                        os.makedirs(checkpoint_dir, exist_ok=True)
-                        accelerator.save_state(checkpoint_dir)
-                        state = {"global_step": global_step, "epoch": epoch,"batch_idx": batch_idx + 1,'run_id': wandb.run.id}
-                        with open(os.path.join(checkpoint_dir, "training_state.json"), "w") as f:
-                            json.dump(state, f)
-                        logger.info(f"Checkpoint saved at epoch {epoch}, global_step {global_step}")
+
 
                 # recovery
                 if global_step % args.save_every == 0:
